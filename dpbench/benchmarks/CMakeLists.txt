add_subdirectory(black_scholes)
add_subdirectory(pairwise_distance)
add_subdirectory(l2_norm)
<<<<<<< HEAD
add_subdirectory(rambo)
=======

# generate dpcpp version into json
file(WRITE
    ${CMAKE_SOURCE_DIR}/dpbench/configs/framework_info/dpcpp_version.json
    "{\"dpcpp_version\" :"
    " \""
    ${CMAKE_CXX_COMPILER_ID}
    " "
    ${CMAKE_CXX_COMPILER_VERSION}
    "\"}")
>>>>>>> 20ba0570
<|MERGE_RESOLUTION|>--- conflicted
+++ resolved
@@ -1,9 +1,8 @@
 add_subdirectory(black_scholes)
 add_subdirectory(pairwise_distance)
 add_subdirectory(l2_norm)
-<<<<<<< HEAD
 add_subdirectory(rambo)
-=======
+
 
 # generate dpcpp version into json
 file(WRITE
@@ -14,4 +13,3 @@
     " "
     ${CMAKE_CXX_COMPILER_VERSION}
     "\"}")
->>>>>>> 20ba0570
