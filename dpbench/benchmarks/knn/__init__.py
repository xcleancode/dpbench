--- conflicted
+++ resolved
@@ -2,9 +2,6 @@
 #
 # SPDX-License-Identifier: Apache 2.0
 
-<<<<<<< HEAD
-from .knn_dpnp import knn as knn_dpnp
-=======
 """
 Documentation for knn function
 
@@ -29,7 +26,7 @@
     vectors representing output predictions from test set
 """
 
->>>>>>> cd307b60
+from .knn_dpnp import knn as knn_dpnp
 from .knn_initialize import initialize
 from .knn_numba_dpex_k import knn as knn_numba_dpex_k
 from .knn_numba_dpex_p import knn as knn_numba_dpex_p
