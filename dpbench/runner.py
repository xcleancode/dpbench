# Copyright 2022 Intel Corp.
#
# SPDX-License-Identifier: Apache 2.0 License

import warnings

import pkg_resources

import dpbench.infrastructure as dpbi


def list_available_benchmarks():
    """Return the list of available benchmarks"""

    return pkg_resources.resource_listdir(__name__, "benchmarks")


def run_benchmarks(
    bconfig_path=None, preset="S", repeat=1, validate=True, timeout=10.0
):
    """Run all benchmarks in the dpbench benchmark directory

    Args:
        bconfig_path (str, optional): Path to benchmark configurations.
        Defaults to None.
        preset (str, optional): Problem size. Defaults to "S".
        repeat (int, optional): Number of repetitions. Defaults to 1.
        validate (bool, optional): Whether to validate against NumPy.
        Defaults to True.
        timeout (float, optional): Timeout setting. Defaults to 10.0.
    """

    for b in list_available_benchmarks():
        bdir = "benchmarks/" + b
        if not pkg_resources.resource_isdir(__name__, bdir):
            continue
        bench = None
        try:
            bench = dpbi.Benchmark(bname=b, bconfig_path=bconfig_path)
        except Exception:
            warnings.warn(
                "WARN: Skipping the benchmark "
                + b
                + ". No configuration could not be found."
            )
            continue

        bench_impls = pkg_resources.resource_listdir(__name__, bdir)
        if not bench_impls:
            warnings.warn(
                "WARN: Skipping the benchmark "
                + b
                + ". No implementations exist for the benchmark."
            )
            continue

        fws = set()
        # Create the needed Frameworks by looking at the benchmark
        # implementations
        for bimpl in bench_impls:
            if "_dppy" in bimpl:
                fws.append(dpbi.NumbaDppyFramework("numba_dppy"))
            elif "_numba" in bimpl:
                # create a Numba framework
                fws.add(dpbi.NumbaFramework("numba"))
            elif "_numpy" in bimpl:
<<<<<<< HEAD
                fws.append(dpbi.Framework("numpy"))
=======
                fws.add(dpbi.Framework("numpy"))
            elif "_dpex" in bimpl:
                pass
>>>>>>> f9572990
            elif "_dpnp" in bimpl:
                fws.append(dpbi.DpnpFramework("dpnp"))
                pass

        # Check if a NumPy implementation of the benchmark is there. The
        # NumPy implementation is used for validations.
        fw_np = [fw for fw in fws if "numpy" in fw.fname]
        if not fw_np:
            warnings.warn(
                "WARN: Skipping running "
                + b
                + ". Missing NumPy implementation for "
                + "the benchmark."
            )
            continue

        for fw in fws:
            if fw not in fw_np:
                test = dpbi.Test(bench=bench, frmwrk=fw, npfrmwrk=fw_np[0])
                try:
                    test.run(
                        preset=preset,
                        repeat=repeat,
                        validate=validate,
                        timeout=timeout,
                    )
                except Exception:
                    warnings.warn(
                        "ERROR: Failed to test the "
                        + fw.fname
                        + " implementation for "
                        + b
                        + "."
                    )


def all_benchmarks_passed_validation(dbfile):
    """Checks the results table of the output database to confirm if all
    benchmarks passed validation in the last run.

    Args:
        dbfile (str): Name of database with dpbench results
    """

    summary = (
        "SELECT "
        + "MAX(id),"
        + "benchmark,"
        + "framework,"
        + "version,"
        + "details,"
        + "IIF(validated == 1, 'PASS', 'FAIL' ) AS result "
        + "FROM results "
        + "GROUP BY benchmark, framework, version, details, result "
        + "ORDER BY benchmark, framework;"
    )

    failed_benchmark_summary = (
        "SELECT "
        + "MAX(id),"
        + "benchmark,"
        + "framework,"
        + "version,"
        + "details,"
        + "IIF(validated == 1, 'PASS', 'FAIL' ) AS result "
        + "FROM results "
        + "WHERE validated = 0 "
        + "GROUP BY benchmark, framework, version, details, result;"
    )

    conn = dpbi.create_connection(dbfile)
    cur = conn.cursor()

    data = cur.execute(summary)
    print("Summary")
    print("==============================================")
    for row in data:
        print(row)
    print("==============================================")

    data = cur.execute(failed_benchmark_summary)
    fails = [row for row in data]

    if fails:
        print("Number of failing validations: ", len(fails))
        print("==============================================")
        for fail in fails:
            print(fail)
        print("==============================================")
        return False
    else:
        print("All benchmarks were validated successfully")
        return True<|MERGE_RESOLUTION|>--- conflicted
+++ resolved
@@ -64,13 +64,9 @@
                 # create a Numba framework
                 fws.add(dpbi.NumbaFramework("numba"))
             elif "_numpy" in bimpl:
-<<<<<<< HEAD
-                fws.append(dpbi.Framework("numpy"))
-=======
                 fws.add(dpbi.Framework("numpy"))
             elif "_dpex" in bimpl:
                 pass
->>>>>>> f9572990
             elif "_dpnp" in bimpl:
                 fws.append(dpbi.DpnpFramework("dpnp"))
                 pass
