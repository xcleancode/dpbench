--- conflicted
+++ resolved
@@ -107,38 +107,9 @@
             conn=conn,
             run_datetime=run_datetime,
         )
-<<<<<<< HEAD
-        return
-
-    fws = set()
-
-    # Create the needed Frameworks by looking at the benchmark
-    # implementations
-    # FIXME: Get the framework name from the framework JSON in the config
-    for bimpl in bench_impls:
-        if "_numba" in bimpl[0] and "_dpex" not in bimpl[0]:
-            fws.add(dpbi.NumbaFramework("numba"))
-        elif "_numpy" in bimpl[0]:
-            fws.add(dpbi.Framework("numpy"))
-        elif "_python" in bimpl[0]:
-            fws.add(dpbi.Framework("python"))
-        elif "_dpex" in bimpl[0]:
-            fws.add(dpbi.NumbaDpexFramework("numba_dpex", fconfig_path))
-        elif "_sycl" in bimpl[0]:
-            fws.add(dpbi.DpcppFramework("dpcpp", fconfig_path))
-        elif "_dpnp" in bimpl[0]:
-            # FIXME: dpnp framework needs to be fixed before uncommenting this
-            # step.
-            # fws.append(dpbi.DpnpFramework("dpnp"))
-            warnings.warn(
-                "DPNP Framework is broken, skipping dpnp implementation"
-            )
-            pass
-=======
         if print_results:
             for result in results:
                 _print_results(result)
->>>>>>> 0fc52368
 
     except Exception:
         logging.exception(
