# Copyright 2021 ETH Zurich and the NPBench authors. All rights reserved.
# Copyright 2022 Intel Corp.
#
# SPDX-License-Identifier: BSD-3-Clause

import time
from typing import Any, Callable, Dict, Sequence, Tuple

from dpbench.infrastructure import Benchmark, Framework
from dpbench.infrastructure import timeout_decorator as tout
from dpbench.infrastructure import utilities as util


class Test(object):
    """A class for testing a framework on a benchmark."""

    def __init__(
        self, bench: Benchmark, frmwrk: Framework, npfrmwrk: Framework = None
    ):
        self.bench = bench
        self.frmwrk = frmwrk
        self.numpy = npfrmwrk

    def _execute(
        self,
        frmwrk: Framework,
        impl: Callable,
        impl_name: str,
        mode: str,
        bdata: Dict[str, Any],
        repeat: int,
    ) -> Tuple[Any, Sequence[float]]:
        report_str = frmwrk.info["full_name"] + " - " + impl_name
        try:
            copy = frmwrk.copy_func()
            setup_str = frmwrk.setup_str(self.bench, impl)
            exec_str = frmwrk.exec_str(self.bench, impl)
        except Exception as e:
            print("Failed to load the {} implementation.".format(report_str))
            print(e)
            return None, None
<<<<<<< HEAD
        ldict = {"__dpb_impl": impl, "__dpb_copy": copy, **bdata}
        try:
            out, timelist = util.benchmark(
                exec_str,
                setup_str,
                report_str + " - " + mode,
                repeat,
                ldict,
                "__dpb_result",
=======
        ldict = {"__npb_impl": impl, "__npb_copy": copy, **bdata}
        if setup_str:
            # Execute the copy of arrays into the "__npb_" prefix arrays
            exec(setup_str, ldict)
        try:
            out, timelist = util.benchmark(
                stmt=exec_str,
                out_text=report_str + " - " + mode,
                repeat=repeat,
                context=ldict,
                output="__npb_result",
>>>>>>> f9572990
            )
        except Exception as e:
            print("Failed to execute the {} implementation.".format(report_str))
            print(e)
            return None, None
        if out is not None:
            if isinstance(out, (tuple, list)):
                out = list(out)
            else:
                out = [out]
        else:
            out = []
        if "output_args" in self.bench.info.keys():
            out += [ldict[a] for a in frmwrk.args(self.bench)]
        return out, timelist

    def run(
        self, preset: str, validate: bool, repeat: int, timeout: float = 200.0
    ):
        """Tests the framework against the benchmark.
        :param preset: The preset to use for testing (S, M, L, paper).
        :param validate: If true, it validates the output against NumPy.
        :param repeat: The number of repetitions.
        """
        print(
            "***** Testing {f} with {b} on the {p} dataset *****".format(
                b=self.bench.bname, f=self.frmwrk.info["full_name"], p=preset
            )
        )

        bdata = self.bench.get_data(preset)

        # Run NumPy for validation
        if validate and self.frmwrk.fname != "numpy" and self.numpy:
            np_impl, np_impl_name = self.numpy.implementations(self.bench)[0]
            np_out, _ = self._execute(
                frmwrk=self.numpy,
                impl=np_impl,
                impl_name=np_impl_name,
                mode="validation",
                bdata=bdata,
                repeat=1,
            )
            if not np_out:
                print(
                    "Failed to produce an output for the NumPy implementation "
                    + "of "
                    + self.bench.bname
                    + ". Skipping execution of the benchmark."
                )
                return
        else:
            validate = False
            np_out = None

        # Extra information
        kind = ""
        if "kind" in self.bench.info.keys():
            kind = self.bench.info["kind"]
        domain = ""
        if "domain" in self.bench.info.keys():
            domain = self.bench.info["domain"]
        dwarf = ""
        if "dwarf" in self.bench.info.keys():
            dwarf = self.bench.info["dwarf"]
        version = self.frmwrk.version()

        @tout.exit_after(timeout)
        def first_execution(impl, impl_name):
            return self._execute(
                self.frmwrk, impl, impl_name, "first/validation", context, 1
            )

        bvalues = []
        context = {**bdata, **self.frmwrk.imports()}
        for impl, impl_name in self.frmwrk.implementations(self.bench):
            # First execution
            try:
                frmwrk_out, _ = first_execution(impl, impl_name)
            except KeyboardInterrupt:
                print(
                    'Implementation "{}" timed out.'.format(impl_name),
                    flush=True,
                )
                continue
            except Exception:
                raise

            # Validation
            valid = True
            if validate:
                try:
                    valid = util.validate(
                        np_out, frmwrk_out, self.frmwrk.info["full_name"]
                    )
                    if valid:
                        print(
                            "{} - {} - validation: SUCCESS".format(
                                self.frmwrk.info["full_name"], impl_name
                            )
                        )
                except Exception:
                    print(
                        "Failed to run {} validation.".format(
                            self.frmwrk.info["full_name"]
                        )
                    )

            # Main execution
            _, timelist = self._execute(
                self.frmwrk, impl, impl_name, "median", context, repeat
            )
            if timelist:
                for t in timelist:
                    bvalues.append(
                        dict(details=impl_name, validated=valid, time=t)
                    )

        # create a database connection
        database = r"dpbench.db"
        conn = util.create_connection(database)

        # create tables
        if conn is not None:
            # create results table
            util.create_table(conn, util.sql_create_results_table)
        else:
            print("Error! cannot create the database connection.")

        # Write data
        timestamp = int(time.time())
        for d in bvalues:
            new_d = {
                "timestamp": timestamp,
                "benchmark": self.bench.info["short_name"],
                "kind": kind,
                "domain": domain,
                "dwarf": dwarf,
                "preset": preset,
                "mode": "main",
                "framework": self.frmwrk.info["simple_name"],
                "version": version,
                "details": d["details"],
                "validated": d["validated"],
                "time": d["time"],
            }
            result = tuple(new_d.values())
            # print(result)
            util.create_result(conn, util.sql_insert_into_results_table, result)<|MERGE_RESOLUTION|>--- conflicted
+++ resolved
@@ -39,18 +39,7 @@
             print("Failed to load the {} implementation.".format(report_str))
             print(e)
             return None, None
-<<<<<<< HEAD
         ldict = {"__dpb_impl": impl, "__dpb_copy": copy, **bdata}
-        try:
-            out, timelist = util.benchmark(
-                exec_str,
-                setup_str,
-                report_str + " - " + mode,
-                repeat,
-                ldict,
-                "__dpb_result",
-=======
-        ldict = {"__npb_impl": impl, "__npb_copy": copy, **bdata}
         if setup_str:
             # Execute the copy of arrays into the "__npb_" prefix arrays
             exec(setup_str, ldict)
@@ -60,8 +49,7 @@
                 out_text=report_str + " - " + mode,
                 repeat=repeat,
                 context=ldict,
-                output="__npb_result",
->>>>>>> f9572990
+                output="__npb_result"
             )
         except Exception as e:
             print("Failed to execute the {} implementation.".format(report_str))
