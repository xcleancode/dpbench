--- conflicted
+++ resolved
@@ -1,16 +1,10 @@
 # Copyright (C) 2017-2018 Intel Corporation
 #
 # SPDX-License-Identifier: MIT
-
-<<<<<<< HEAD
+import json, os, datetime
+import numpy as np
 import numpy.random as rnd
-import json,os
-import datetime
-=======
-import json, os
-import numpy as np
 from dpbench_python.rambo.rambo_python import rambo_python
->>>>>>> 18223a44
 
 try:
     import itimer as it
@@ -100,7 +94,6 @@
     repeat = int(args.repeat)
 
     output = {}
-<<<<<<< HEAD
     output['name']      = name
     output['datetime']  = datetime.datetime.strftime(datetime.datetime.now(),'%Y-%m-%d %H:%M:%S')
     output['sizes']     = sizes
@@ -110,16 +103,6 @@
     output['metrics']   = []
 
     rnd.seed(SEED)
-
-    f = open("perf_output.csv", 'w', 1)
-    f2 = open("runtimes.csv", 'w', 1)
-    
-=======
-    output["name"] = name
-    output["sizes"] = sizes
-    output["step"] = step
-    output["repeat"] = repeat
-    output["metrics"] = []
 
     if args.test:
         e_p = rambo_python(nopt)
@@ -134,7 +117,6 @@
     f = open("perf_output.csv", "w", 1)
     f2 = open("runtimes.csv", "w", 1)
 
->>>>>>> 18223a44
     for i in xrange(sizes):
         iterations = xrange(repeat)
 
