--- conflicted
+++ resolved
@@ -3,12 +3,7 @@
 # SPDX-License-Identifier: MIT
 
 import numpy as np
-<<<<<<< HEAD
-import sys,os,json
-import datetime
-=======
-import sys, os, json
->>>>>>> 18223a44
+import sys, os, json, datetime
 
 # import numpy.random_intel as rnd
 import numpy.random as rnd
@@ -143,7 +138,6 @@
     f2 = open("runtimes.csv", "w", 1)
 
     output = {}
-<<<<<<< HEAD
     output['name']      = name
     output['datetime']  = datetime.datetime.strftime(datetime.datetime.now(),'%Y-%m-%d %H:%M:%S')
     output['sizes']     = sizes
@@ -155,16 +149,6 @@
 
     rnd.seed(SEED)
 
-    for i in xrange(sizes):
-        X,Y = gen_data(nopt,dims)
-=======
-    output["name"] = name
-    output["sizes"] = sizes
-    output["step"] = step
-    output["repeat"] = repeat
-    output["dims"] = dims
-    output["metrics"] = []
-
     if args.test:
         X, Y = gen_data(nopt, dims, np.float32)
         p_dis = l2_distance_python(X, Y)
@@ -192,7 +176,6 @@
             X, Y = gen_data(nopt, dims, np.float32)
             distance = np.asarray([0.0]).astype(np.float32)
 
->>>>>>> 18223a44
         iterations = xrange(repeat)
         # print("ERF: {}: Size: {}".format(name, nopt), end=' ', flush=True)
         sys.stdout.flush()
