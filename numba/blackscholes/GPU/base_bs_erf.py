# Copyright (C) 2017-2018 Intel Corporation
#
# SPDX-License-Identifier: MIT


from __future__ import print_function
import numpy as np
<<<<<<< HEAD
import numpy.random as rnd
import sys,json,os
=======
from random import seed, uniform
import sys, os
import dpctl, dpctl.memory as dpmem
>>>>>>> 8d9861a2

try:
    import numpy.random_intel as rnd
    numpy_ver="Intel"
except:
    import numpy.random as rnd
    numpy_ver="regular"

try:
    from numpy import erf
    numpy_ver += "-erf"
except:
    from scipy.special import erf

try:
    from numpy import invsqrt
    numpy_ver += "-invsqrt"
except:
    #from numba import jit
    invsqrt = lambda x: 1.0/np.sqrt(x)
    #invsqrt = jit(['f8(f8)','f8[:](f8[:])'])(invsqrt)

try:
    import itimer as it
    now = it.itime
    get_mops = it.itime_mops_now
except:
    from timeit import default_timer
    now = default_timer
    get_mops = lambda t0, t1, n: (n / (t1 - t0),t1-t0)


print("Using ", numpy_ver, " numpy ", np.__version__)

######################################################
# GLOBAL DECLARATIONS THAT WILL BE USED IN ALL FILES #
######################################################

# make xrange available in python 3
try:
    xrange
except NameError:
    xrange = range

SEED = 7777777
S0L = 10.0
S0H = 50.0
XL = 10.0
XH = 50.0
TL = 1.0
TH = 2.0
RISK_FREE = 0.1
VOLATILITY = 0.2
# RISK_FREE = np.float32(0.1)
# VOLATILITY = np.float32(0.2)
# C10 = np.float32(1.)
# C05 = np.float32(.5)
# C025 = np.float32(.25)
TEST_ARRAY_LENGTH = 1024

###############################################

def get_device_selector (is_gpu = True):
    if is_gpu is True:
        device_selector = "gpu"
    else:
        device_selector = "cpu"

    if os.environ.get('SYCL_DEVICE_FILTER') is None or os.environ.get('SYCL_DEVICE_FILTER') == "opencl":
        return "opencl:" + device_selector

    if os.environ.get('SYCL_DEVICE_FILTER') == "level_zero":
        return "level_zero:" + device_selector

    return os.environ.get('SYCL_DEVICE_FILTER')

def gen_data_np(nopt):
    return (rnd.uniform(S0L, S0H, nopt),
            rnd.uniform(XL, XH, nopt),
            rnd.uniform(TL, TH, nopt),
            np.zeros(nopt, dtype=np.float64),
            -np.ones(nopt, dtype=np.float64))

def gen_data_usm(nopt):
    # init numpy obj
    price_buf = rnd.uniform(S0L, S0H, nopt)
    strike_buf = rnd.uniform(XL, XH, nopt)
    t_buf = rnd.uniform(TL, TH, nopt)
    call_buf = np.zeros(nopt, dtype=np.float64)
    put_buf  = -np.ones(nopt, dtype=np.float64)    

    with dpctl.device_context(get_device_selector()):    
        #copy numpy to usmshared
        price_usm = dpmem.MemoryUSMShared(nopt*np.dtype('f8').itemsize)
        strike_usm = dpmem.MemoryUSMShared(nopt*np.dtype('f8').itemsize)
        t_usm = dpmem.MemoryUSMShared(nopt*np.dtype('f8').itemsize)
        call_usm = dpmem.MemoryUSMShared(nopt*np.dtype('f8').itemsize)
        put_usm = dpmem.MemoryUSMShared(nopt*np.dtype('f8').itemsize)

        #return numpy obj with usmshared obj set to buffer
        price_usm.copy_from_host(price_buf.view("u1"))
        strike_usm.copy_from_host(strike_buf.view("u1"))
        t_usm.copy_from_host(t_buf.view("u1"))
        call_usm.copy_from_host(call_buf.view("u1"))
        put_usm.copy_from_host(put_buf.view("u1"))        

    return(np.ndarray((nopt,), buffer=price_usm, dtype='f8'),
           np.ndarray((nopt,), buffer=strike_usm, dtype='f8'),
           np.ndarray((nopt,), buffer=t_usm, dtype='f8'),
           np.ndarray((nopt,), buffer=call_usm, dtype='f8'),
           np.ndarray((nopt,), buffer=put_usm, dtype='f8'))

##############################################	

# create input data, call blackscholes computation function (alg)
def run(name, alg, sizes=14, step=2, nopt=2**15):
    import argparse
    parser = argparse.ArgumentParser()
    parser.add_argument('--steps', required=False, default=sizes,  help="Number of steps")
    parser.add_argument('--step',  required=False, default=step,   help="Factor for each step")
    parser.add_argument('--size',  required=False, default=nopt,   help="Initial data size")
    parser.add_argument('--repeat',required=False, default=100,    help="Iterations inside measured region")
    parser.add_argument('--text',  required=False, default="",     help="Print with each result")
<<<<<<< HEAD
    parser.add_argument('--json',  required=False, default=__file__.replace('py','json'), help="output json data filename")
=======
    parser.add_argument('--usm',   required=False, action='store_true',  help="Use USM Shared or pure numpy")
>>>>>>> 8d9861a2
	
    args = parser.parse_args()
    sizes= int(args.steps)
    step = int(args.step)
    nopt = int(args.size)
    repeat=int(args.repeat)
<<<<<<< HEAD
 
    output = {}
    output['name']      = name
    output['sizes']     = sizes
    output['step']      = step
    output['repeat']    = repeat
    output['randseed']  = SEED
    output['metrics']   = []
    kwargs={}
    
    rnd.seed(SEED)

    if(dask):
        import dask
        import dask.multiprocessing
        import dask.array as da
        dask_modes = {
	    "sq": 'single-threaded',
	    "mt": 'threads',
	    "mp": 'processes'
	}
        kwargs = {"schd": dask_modes[args.dask]}
        name += "-"+args.dask
=======
>>>>>>> 8d9861a2

    rnd.seed(SEED)
    f1 = open("perf_output.csv",'w',1)
    f2 = open("runtimes.csv",'w',1)
    
    for i in xrange(sizes):
        # generate input data
        if args.usm is True:
            price, strike, t, call, put = gen_data_usm(nopt)
        else:
            price, strike, t, call, put = gen_data_np(nopt)
            
        iterations = xrange(repeat)
        print("ERF: {}: Size: {}".format(name, nopt), end=' ', flush=True)
        sys.stdout.flush()

        # call algorithm
        alg(nopt, price, strike, t, RISK_FREE, VOLATILITY, call, put) #warmup
            
        t0 = now()
        for _ in iterations:
            alg(nopt, price, strike, t, RISK_FREE, VOLATILITY, call, put)
            
        mops,time = get_mops(t0, now(), nopt)

        # record performance data - mops, time
        print("ERF: {:15s} | Size: {:10d} | MOPS: {:15.2f} | TIME: {:10.6f}".format(name, nopt, mops*2*repeat,time),flush=True)
        output['metrics'].append((nopt,mops,time))
        f1.write(str(nopt) + "," + str(mops*2*repeat) + "\n")
        f2.write(str(nopt) + "," + str(time) + "\n")
        nopt *= step
        repeat -= step
        if repeat < 1:
            repeat = 1
    json.dump(output,open(args.json,'w'),indent=2, sort_keys=True)

    f1.close()
    f2.close()<|MERGE_RESOLUTION|>--- conflicted
+++ resolved
@@ -5,14 +5,9 @@
 
 from __future__ import print_function
 import numpy as np
-<<<<<<< HEAD
 import numpy.random as rnd
 import sys,json,os
-=======
-from random import seed, uniform
-import sys, os
 import dpctl, dpctl.memory as dpmem
->>>>>>> 8d9861a2
 
 try:
     import numpy.random_intel as rnd
@@ -136,19 +131,15 @@
     parser.add_argument('--size',  required=False, default=nopt,   help="Initial data size")
     parser.add_argument('--repeat',required=False, default=100,    help="Iterations inside measured region")
     parser.add_argument('--text',  required=False, default="",     help="Print with each result")
-<<<<<<< HEAD
     parser.add_argument('--json',  required=False, default=__file__.replace('py','json'), help="output json data filename")
-=======
     parser.add_argument('--usm',   required=False, action='store_true',  help="Use USM Shared or pure numpy")
->>>>>>> 8d9861a2
 	
     args = parser.parse_args()
     sizes= int(args.steps)
     step = int(args.step)
     nopt = int(args.size)
     repeat=int(args.repeat)
-<<<<<<< HEAD
- 
+
     output = {}
     output['name']      = name
     output['sizes']     = sizes
@@ -157,22 +148,6 @@
     output['randseed']  = SEED
     output['metrics']   = []
     kwargs={}
-    
-    rnd.seed(SEED)
-
-    if(dask):
-        import dask
-        import dask.multiprocessing
-        import dask.array as da
-        dask_modes = {
-	    "sq": 'single-threaded',
-	    "mt": 'threads',
-	    "mp": 'processes'
-	}
-        kwargs = {"schd": dask_modes[args.dask]}
-        name += "-"+args.dask
-=======
->>>>>>> 8d9861a2
 
     rnd.seed(SEED)
     f1 = open("perf_output.csv",'w',1)
