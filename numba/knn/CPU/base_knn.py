--- conflicted
+++ resolved
@@ -91,7 +91,6 @@
     train_data_size = TRAIN_DATA_SIZE
 
     output = {}
-<<<<<<< HEAD
     output['name']      = name
     output['datetime']  = datetime.datetime.strftime(datetime.datetime.now(),'%Y-%m-%d %H:%M:%S')
     output['sizes']     = sizes
@@ -99,14 +98,6 @@
     output['repeat']    = repeat
     output['randseed']  = SEED
     output['metrics']   = []
-=======
-    output["name"] = name
-    output["sizes"] = sizes
-    output["step"] = step
-    output["repeat"] = repeat
-    # output["randseed"] = SEED
-    output["metrics"] = []
->>>>>>> dbba04ec
 
     if args.test:
         x_train, y_train = gen_train_data()
