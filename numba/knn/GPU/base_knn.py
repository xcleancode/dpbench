--- conflicted
+++ resolved
@@ -25,12 +25,7 @@
 # *****************************************************************************
 
 import argparse
-<<<<<<< HEAD
-import sys,os,json
-import datetime
-=======
-import sys, os, json
->>>>>>> 18223a44
+import sys, os, json, datetime
 import numpy as np
 import numpy.random as rnd
 
@@ -191,7 +186,6 @@
     repeat = args.repeat
 
     output = {}
-<<<<<<< HEAD
     output['name']      = name
     output['datetime']  = datetime.datetime.strftime(datetime.datetime.now(),'%Y-%m-%d %H:%M:%S')
     output['sizes']     = sizes
@@ -201,15 +195,6 @@
     output['metrics']   = []
 
     rnd.seed(SEED)
-    
-    with open('perf_output.csv', 'w', 1) as fd,  open("runtimes.csv", 'w', 1) as fd2:
-        for _ in xrange(args.steps):
-=======
-    output["name"] = name
-    output["sizes"] = sizes
-    output["step"] = step
-    output["repeat"] = repeat
-    output["metrics"] = []
 
     if args.test:
         x_train, y_train = gen_train_data()
@@ -217,7 +202,6 @@
         p_predictions = np.empty(nopt)
         p_queue_neighbors_lst = np.empty((nopt, N_NEIGHBORS, 2))
         p_votes_to_classes_lst = np.zeros((nopt, CLASSES_NUM))
->>>>>>> 18223a44
 
         knn_python(
             x_train,
