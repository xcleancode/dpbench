# Copyright (C) 2017-2018 Intel Corporation
#
# SPDX-License-Identifier: MIT
<<<<<<< HEAD
import os,json
import datetime
=======
import os, json
>>>>>>> 18223a44
import numpy as np
import numpy.random as rnd

try:
    import itimer as it

    now = it.itime
    get_mops = it.itime_mops_now
except:
    from timeit import default_timer

    now = default_timer
    get_mops = lambda t0, t1, n: (n / (t1 - t0), t1 - t0)

SEED = 7777777
DEFAULT_SEED = SEED
DEFAULT_NBINS = 20
DEFAULT_RMIN, DEFAULT_RMAX = 0.1, 50
DEFAULT_RBINS = np.logspace(
    np.log10(DEFAULT_RMIN), np.log10(DEFAULT_RMAX), DEFAULT_NBINS
).astype(np.float32)
DEFAULT_RBINS_SQUARED = (DEFAULT_RBINS ** 2).astype(np.float32)

######################################################
# GLOBAL DECLARATIONS THAT WILL BE USED IN ALL FILES #
######################################################

# make xrange available in python 3
try:
    xrange
except NameError:
    xrange = range

###############################################


def random_weighted_points(n, Lbox, seed=DEFAULT_SEED):
    """ """
    rng = rnd.RandomState(seed)
    data = rng.uniform(0, 1, n * 4)
    x, y, z, w = (
        data[:n] * Lbox,
        data[n : 2 * n] * Lbox,
        data[2 * n : 3 * n] * Lbox,
        data[3 * n :],
    )
    return (
        x.astype(np.float32),
        y.astype(np.float32),
        z.astype(np.float32),
        w.astype(np.float32),
    )


def gen_data(npoints):
    Lbox = 500.0
    n1 = npoints
    n2 = npoints
    x1, y1, z1, w1 = random_weighted_points(n1, Lbox, 0)
    x2, y2, z2, w2 = random_weighted_points(n2, Lbox, 1)

    return (x1, y1, z1, w1, x2, y2, z2, w2)


def copy_h2d(x1, y1, z1, w1, x2, y2, z2, w2):
    device_env = ocldrv.runtime.get_gpu_device()
    d_x1 = device_env.copy_array_to_device(x1.astype(np.float32))
    d_y1 = device_env.copy_array_to_device(y1.astype(np.float32))
    d_z1 = device_env.copy_array_to_device(z1.astype(np.float32))
    d_w1 = device_env.copy_array_to_device(w1.astype(np.float32))

    d_x2 = device_env.copy_array_to_device(x2.astype(np.float32))
    d_y2 = device_env.copy_array_to_device(y2.astype(np.float32))
    d_z2 = device_env.copy_array_to_device(z2.astype(np.float32))
    d_w2 = device_env.copy_array_to_device(w2.astype(np.float32))

    d_rbins_squared = device_env.copy_array_to_device(
        DEFAULT_RBINS_SQUARED.astype(np.float32)
    )

    return (d_x1, d_y1, d_z1, d_w1, d_x2, d_y2, d_z2, d_w2, d_rbins_squared)


def copy_d2h(d_result):
    device_env.copy_array_from_device(d_result)


##############################################


def run(name, alg, sizes=10, step=2, nopt=2 ** 10):
    import argparse

    parser = argparse.ArgumentParser()
    parser.add_argument(
        "--steps", required=False, default=sizes, help="Number of steps"
    )
    parser.add_argument(
        "--step", required=False, default=step, help="Factor for each step"
    )
    parser.add_argument(
        "--size", required=False, default=nopt, help="Initial data size"
    )
    parser.add_argument(
        "--repeat", required=False, default=1, help="Iterations inside measured region"
    )
    parser.add_argument(
        "--text", required=False, default="", help="Print with each result"
    )
    parser.add_argument(
        "--json",
        required=False,
        default=__file__.replace("py", "json"),
        help="output json data filename",
    )

    args = parser.parse_args()
    sizes = int(args.steps)
    step = int(args.step)
    nopt = int(args.size)
    repeat = int(args.repeat)

    output = {}
<<<<<<< HEAD
    output['name']      = name
    output['datetime']  = datetime.datetime.strftime(datetime.datetime.now(),'%Y-%m-%d %H:%M:%S')
    output['sizes']     = sizes
    output['step']      = step
    output['repeat']    = repeat
    output['randseed']  = SEED
    output['metrics']   = []
=======
    output["name"] = name
    output["sizes"] = sizes
    output["step"] = step
    output["repeat"] = repeat
    output["randseed"] = SEED
    output["metrics"] = []
>>>>>>> 18223a44

    rnd.seed(SEED)

    f = open("perf_output.csv", "w")
    f2 = open("runtimes.csv", "w", 1)

    for i in xrange(sizes):
        x1, y1, z1, w1, x2, y2, z2, w2 = gen_data(nopt)
        # d_x1, d_y1, d_z1, d_w1, d_x2, d_y2, d_z2, d_w2, d_rbins_squared = copy_h2d(x1, y1, z1, w1, x2, y2, z2, w2)
        iterations = xrange(repeat)
        # print("ERF: {}: Size: {}".format(name, nopt), end=' ', flush=True)
        # sys.stdout.flush()

        alg(x1, y1, z1, w1, x2, y2, z2, w2, DEFAULT_RBINS_SQUARED)  # warmup
        t0 = now()
        for _ in iterations:
            # t1 = now()
            alg(x1, y1, z1, w1, x2, y2, z2, w2, DEFAULT_RBINS_SQUARED)
            # print("Time:", now()-t1)

        mops, time = get_mops(t0, now(), nopt)
        f.write(str(nopt) + "," + str(mops * 2 * repeat) + "\n")
        f2.write(str(nopt) + "," + str(time) + "\n")
        print(
            "ERF: {:15s} | Size: {:10d} | MOPS: {:15.2f} | TIME: {:10.6f}".format(
                name, nopt, mops * 2 * repeat, time
            ),
            flush=True,
        )
        output["metrics"].append((nopt, mops, time))
        nopt *= step
        repeat -= step
        if repeat < 1:
            repeat = 1
    json.dump(output, open(args.json, "w"), indent=2, sort_keys=True)
    f.close()
    f2.close()<|MERGE_RESOLUTION|>--- conflicted
+++ resolved
@@ -1,12 +1,7 @@
 # Copyright (C) 2017-2018 Intel Corporation
 #
 # SPDX-License-Identifier: MIT
-<<<<<<< HEAD
-import os,json
-import datetime
-=======
-import os, json
->>>>>>> 18223a44
+import os, json, datetime
 import numpy as np
 import numpy.random as rnd
 
@@ -130,7 +125,6 @@
     repeat = int(args.repeat)
 
     output = {}
-<<<<<<< HEAD
     output['name']      = name
     output['datetime']  = datetime.datetime.strftime(datetime.datetime.now(),'%Y-%m-%d %H:%M:%S')
     output['sizes']     = sizes
@@ -138,14 +132,6 @@
     output['repeat']    = repeat
     output['randseed']  = SEED
     output['metrics']   = []
-=======
-    output["name"] = name
-    output["sizes"] = sizes
-    output["step"] = step
-    output["repeat"] = repeat
-    output["randseed"] = SEED
-    output["metrics"] = []
->>>>>>> 18223a44
 
     rnd.seed(SEED)
 
