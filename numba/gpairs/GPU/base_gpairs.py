# Copyright (C) 2017-2018 Intel Corporation
#
# SPDX-License-Identifier: MIT

<<<<<<< HEAD
import os,json
import datetime
=======
import os, json
>>>>>>> 18223a44
import numpy as np
import dpctl, dpctl.tensor as dpt

from dpbench_python.gpairs.gpairs_python import gpairs_python
from dpbench_datagen.gpairs import gen_rand_data

try:
    import itimer as it

    now = it.itime
    get_mops = it.itime_mops_now
except:
    from timeit import default_timer

    now = default_timer
    get_mops = lambda t0, t1, n: (n / (t1 - t0), t1 - t0)

######################################################
# GLOBAL DECLARATIONS THAT WILL BE USED IN ALL FILES #
######################################################
DEFAULT_NBINS = 20

# make xrange available in python 3
try:
    xrange
except NameError:
    xrange = range

###############################################
def get_device_selector(is_gpu=True):
    if is_gpu is True:
        device_selector = "gpu"
    else:
        device_selector = "cpu"

    if (
        os.environ.get("SYCL_DEVICE_FILTER") is None
        or os.environ.get("SYCL_DEVICE_FILTER") == "opencl"
    ):
        return "opencl:" + device_selector

    if os.environ.get("SYCL_DEVICE_FILTER") == "level_zero":
        return "level_zero:" + device_selector

    return os.environ.get("SYCL_DEVICE_FILTER")


def gen_data_np(npoints, dtype=np.float32):
    x1, y1, z1, w1, x2, y2, z2, w2, DEFAULT_RBINS_SQUARED = gen_rand_data(
        npoints, dtype
    )
    result = np.zeros_like(DEFAULT_RBINS_SQUARED)[:-1].astype(dtype)
    return (x1, y1, z1, w1, x2, y2, z2, w2, DEFAULT_RBINS_SQUARED, result)


def gen_data_usm(npoints):
    # init numpy obj
    x1, y1, z1, w1, x2, y2, z2, w2, DEFAULT_RBINS_SQUARED, result = gen_data_np(npoints)

    with dpctl.device_context(get_device_selector()) as gpu_queue:
        # init usmdevice memory
        x1_usm = dpt.usm_ndarray(
            x1.shape,
            dtype=x1.dtype,
            buffer="device",
            buffer_ctor_kwargs={"queue": gpu_queue},
        )
        y1_usm = dpt.usm_ndarray(
            y1.shape,
            dtype=y1.dtype,
            buffer="device",
            buffer_ctor_kwargs={"queue": gpu_queue},
        )
        z1_usm = dpt.usm_ndarray(
            z1.shape,
            dtype=z1.dtype,
            buffer="device",
            buffer_ctor_kwargs={"queue": gpu_queue},
        )
        w1_usm = dpt.usm_ndarray(
            w1.shape,
            dtype=w1.dtype,
            buffer="device",
            buffer_ctor_kwargs={"queue": gpu_queue},
        )
        x2_usm = dpt.usm_ndarray(
            x2.shape,
            dtype=x2.dtype,
            buffer="device",
            buffer_ctor_kwargs={"queue": gpu_queue},
        )
        y2_usm = dpt.usm_ndarray(
            y2.shape,
            dtype=y2.dtype,
            buffer="device",
            buffer_ctor_kwargs={"queue": gpu_queue},
        )
        z2_usm = dpt.usm_ndarray(
            z2.shape,
            dtype=z2.dtype,
            buffer="device",
            buffer_ctor_kwargs={"queue": gpu_queue},
        )
        w2_usm = dpt.usm_ndarray(
            w2.shape,
            dtype=w2.dtype,
            buffer="device",
            buffer_ctor_kwargs={"queue": gpu_queue},
        )
        DEFAULT_RBINS_SQUARED_usm = dpt.usm_ndarray(
            DEFAULT_RBINS_SQUARED.shape,
            dtype=DEFAULT_RBINS_SQUARED.dtype,
            buffer="device",
            buffer_ctor_kwargs={"queue": gpu_queue},
        )
        result_usm = dpt.usm_ndarray(
            result.shape,
            dtype=result.dtype,
            buffer="device",
            buffer_ctor_kwargs={"queue": gpu_queue},
        )

    x1_usm.usm_data.copy_from_host(x1.view("u1"))
    y1_usm.usm_data.copy_from_host(y1.view("u1"))
    z1_usm.usm_data.copy_from_host(z1.view("u1"))
    w1_usm.usm_data.copy_from_host(w1.view("u1"))
    x2_usm.usm_data.copy_from_host(x2.view("u1"))
    y2_usm.usm_data.copy_from_host(y2.view("u1"))
    z2_usm.usm_data.copy_from_host(z2.view("u1"))
    w2_usm.usm_data.copy_from_host(w2.view("u1"))
    DEFAULT_RBINS_SQUARED_usm.usm_data.copy_from_host(DEFAULT_RBINS_SQUARED.view("u1"))
    result_usm.usm_data.copy_from_host(result.view("u1"))

    return (
        x1_usm,
        y1_usm,
        z1_usm,
        w1_usm,
        x2_usm,
        y2_usm,
        z2_usm,
        w2_usm,
        DEFAULT_RBINS_SQUARED_usm,
        result_usm,
    )


##############################################


def run(name, alg, sizes=5, step=2, nopt=2 ** 16):
    import argparse

    parser = argparse.ArgumentParser()
    parser.add_argument(
        "--steps", required=False, default=sizes, help="Number of steps"
    )
    parser.add_argument(
        "--step", required=False, default=step, help="Factor for each step"
    )
    parser.add_argument(
        "--size", required=False, default=nopt, help="Initial data size"
    )
    parser.add_argument(
        "--repeat", required=False, default=1, help="Iterations inside measured region"
    )
    parser.add_argument(
        "--text", required=False, default="", help="Print with each result"
    )
    parser.add_argument(
        "--json",
        required=False,
        default=__file__.replace("py", "json"),
        help="output json data filename",
    )
    parser.add_argument(
        "--usm",
        required=False,
        action="store_true",
        help="Use USM Shared or pure numpy",
    )
    parser.add_argument(
        "--test",
        required=False,
        action="store_true",
        help="Check for correctness by comparing output with naieve Python version",
    )

    args = parser.parse_args()
    sizes = int(args.steps)
    step = int(args.step)
    nopt = int(args.size)
    repeat = int(args.repeat)

    output = {}
<<<<<<< HEAD
    output['name']      = name
    output['datetime']  = datetime.datetime.strftime(datetime.datetime.now(),'%Y-%m-%d %H:%M:%S')
    output['sizes']     = sizes
    output['step']      = step
    output['repeat']    = repeat
    output['randseed']  = SEED
    output['metrics']   = []

    rnd.seed(SEED)

    f=open("perf_output.csv",'w')
    f2 = open("runtimes.csv",'w',1)
    
=======
    output["name"] = name
    output["sizes"] = sizes
    output["step"] = step
    output["repeat"] = repeat
    output["metrics"] = []

    if args.test:
        x1, y1, z1, w1, x2, y2, z2, w2, DEFAULT_RBINS_SQUARED, result_p = gen_data_np(
            nopt
        )
        gpairs_python(x1, y1, z1, w1, x2, y2, z2, w2, DEFAULT_RBINS_SQUARED, result_p)

        if args.usm is True:  # test usm feature
            (
                x1,
                y1,
                z1,
                w1,
                x2,
                y2,
                z2,
                w2,
                DEFAULT_RBINS_SQUARED,
                result_usm,
            ) = gen_data_usm(nopt)
            alg(x1, y1, z1, w1, x2, y2, z2, w2, DEFAULT_RBINS_SQUARED, result_usm)
            result_n = np.empty(DEFAULT_NBINS - 1, dtype=np.float32)
            result_usm.usm_data.copy_to_host(result_n.view("u1"))
        else:
            (
                x1_n,
                y1_n,
                z1_n,
                w1_n,
                x2_n,
                y2_n,
                z2_n,
                w2_n,
                DEFAULT_RBINS_SQUARED,
                result_n,
            ) = gen_data_np(nopt)

            # pass numpy generated data to kernel
            alg(x1, y1, z1, w1, x2, y2, z2, w2, DEFAULT_RBINS_SQUARED, result_n)

        if np.allclose(result_p, result_n):
            print("Test succeeded\n")
        else:
            print(
                "Test failed\n",
                "Python result: ",
                result_p,
                "\n numba result:",
                result_n,
            )
        return

    f = open("perf_output.csv", "w")
    f2 = open("runtimes.csv", "w", 1)

>>>>>>> 18223a44
    for i in xrange(sizes):
        if args.usm is True:
            (
                x1,
                y1,
                z1,
                w1,
                x2,
                y2,
                z2,
                w2,
                DEFAULT_RBINS_SQUARED,
                result,
            ) = gen_data_usm(nopt)
        else:
            x1, y1, z1, w1, x2, y2, z2, w2, DEFAULT_RBINS_SQUARED, result = gen_data_np(
                nopt
            )
        iterations = xrange(repeat)

        alg(x1, y1, z1, w1, x2, y2, z2, w2, DEFAULT_RBINS_SQUARED, result)  # warmup
        t0 = now()
        for _ in iterations:
            alg(x1, y1, z1, w1, x2, y2, z2, w2, DEFAULT_RBINS_SQUARED, result)

        mops, time = get_mops(t0, now(), nopt)
        f.write(str(nopt) + "," + str(mops * 2 * repeat) + "\n")
        f2.write(str(nopt) + "," + str(time) + "\n")
        print(
            "ERF: {:15s} | Size: {:10d} | MOPS: {:15.2f} | TIME: {:10.6f}".format(
                name, nopt, mops * 2 * repeat, time
            ),
            flush=True,
        )
        output["metrics"].append((nopt, mops, time))
        nopt *= step
        repeat -= step
        if repeat < 1:
            repeat = 1
    json.dump(output, open(args.json, "w"), indent=2, sort_keys=True)
    f.close()
    f2.close()<|MERGE_RESOLUTION|>--- conflicted
+++ resolved
@@ -2,12 +2,7 @@
 #
 # SPDX-License-Identifier: MIT
 
-<<<<<<< HEAD
-import os,json
-import datetime
-=======
-import os, json
->>>>>>> 18223a44
+import os, json, datetime
 import numpy as np
 import dpctl, dpctl.tensor as dpt
 
@@ -203,7 +198,6 @@
     repeat = int(args.repeat)
 
     output = {}
-<<<<<<< HEAD
     output['name']      = name
     output['datetime']  = datetime.datetime.strftime(datetime.datetime.now(),'%Y-%m-%d %H:%M:%S')
     output['sizes']     = sizes
@@ -213,16 +207,6 @@
     output['metrics']   = []
 
     rnd.seed(SEED)
-
-    f=open("perf_output.csv",'w')
-    f2 = open("runtimes.csv",'w',1)
-    
-=======
-    output["name"] = name
-    output["sizes"] = sizes
-    output["step"] = step
-    output["repeat"] = repeat
-    output["metrics"] = []
 
     if args.test:
         x1, y1, z1, w1, x2, y2, z2, w2, DEFAULT_RBINS_SQUARED, result_p = gen_data_np(
@@ -278,7 +262,6 @@
     f = open("perf_output.csv", "w")
     f2 = open("runtimes.csv", "w", 1)
 
->>>>>>> 18223a44
     for i in xrange(sizes):
         if args.usm is True:
             (
