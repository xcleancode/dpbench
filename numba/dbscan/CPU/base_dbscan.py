--- conflicted
+++ resolved
@@ -25,15 +25,9 @@
 # *****************************************************************************
 
 import argparse
-import sys
 import numpy as np
 import numpy.random as rnd
-<<<<<<< HEAD
-import sys,json
-import datetime
-=======
-import sys, json
->>>>>>> 18223a44
+import sys, json, datetime
 from typing import NamedTuple
 from sklearn.datasets import make_blobs
 from sklearn.preprocessing import StandardScaler
@@ -147,22 +141,13 @@
     repeat = args.repeat
 
     output = {}
-<<<<<<< HEAD
-    output['name']      = name
+    output["name"] = name
     output['datetime']  = datetime.datetime.strftime(datetime.datetime.now(),'%Y-%m-%d %H:%M:%S')
-    output['sizes']     = sizes
-    output['step']      = step
-    output['repeat']    = repeat
-    output['randseed']  = SEED
-    output['metrics']   = []
-=======
-    output["name"] = name
     output["sizes"] = sizes
     output["step"] = step
     output["repeat"] = repeat
     output["randseed"] = SEED
     output["metrics"] = []
->>>>>>> 18223a44
 
     rnd.seed(SEED)
 
