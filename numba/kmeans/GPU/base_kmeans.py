# Copyright (C) 2017-2018 Intel Corporation
#
# SPDX-License-Identifier: MIT

import numpy as np
import numpy.random as rnd
<<<<<<< HEAD
import sys,json,os
=======
import sys,os
import dpctl, dpctl.memory as dpmem
>>>>>>> 8d9861a2

try:
    import itimer as it
    now = it.itime
    get_mops = it.itime_mops_now
except:
    from timeit import default_timer
    now = default_timer
    get_mops = lambda t0, t1, n: (n / (t1 - t0),t1-t0)

######################################################
# GLOBAL DECLARATIONS THAT WILL BE USED IN ALL FILES #
######################################################

# make xrange available in python 3
try:
    xrange
except NameError:
    xrange = range

SEED = 7777777
XL = 1.0
XH = 5.0
dims = 2
NUMBER_OF_CENTROIDS = 10

###############################################
def get_device_selector (is_gpu = True):
    if is_gpu is True:
        device_selector = "gpu"
    else:
        device_selector = "cpu"

    if os.environ.get('SYCL_DEVICE_FILTER') is None or os.environ.get('SYCL_DEVICE_FILTER') == "opencl":
        return "opencl:" + device_selector

    if os.environ.get('SYCL_DEVICE_FILTER') == "level_zero":
        return "level_zero:" + device_selector

    return os.environ.get('SYCL_DEVICE_FILTER')

def gen_data_np(nopt):
    return (
        rnd.uniform(XL, XH, (nopt, dims)),
        np.ones(nopt, dtype=np.int32),
        np.ones((NUMBER_OF_CENTROIDS, 2), dtype=np.float64),
        np.ones((NUMBER_OF_CENTROIDS, 2), dtype=np.float64),
        np.ones(NUMBER_OF_CENTROIDS, dtype=np.int32)        
    )

def gen_data_usm(nopt):
    X_buf = rnd.uniform(XL, XH, (nopt, dims))
    arrayPclusters_buf = np.ones(nopt, dtype=np.int32)
    arrayC_buf = np.ones((NUMBER_OF_CENTROIDS, dims), dtype=np.float64)
    arrayCsum_buf = np.ones((NUMBER_OF_CENTROIDS, dims), dtype=np.float64)
    arrayCnumpoint_buf = np.ones(NUMBER_OF_CENTROIDS, dtype=np.int32)

    with dpctl.device_context(get_device_selector()):
        X_usm = dpmem.MemoryUSMShared(nopt*dims*np.dtype('f8').itemsize)
        arrayPclusters_usm = dpmem.MemoryUSMShared(nopt*np.dtype('i4').itemsize)
        arrayC_usm = dpmem.MemoryUSMShared(NUMBER_OF_CENTROIDS*dims*np.dtype('f8').itemsize)
        arrayCsum_usm = dpmem.MemoryUSMShared(NUMBER_OF_CENTROIDS*dims*np.dtype('f8').itemsize)
        arrayCnumpoint_usm = dpmem.MemoryUSMShared(NUMBER_OF_CENTROIDS*np.dtype('i4').itemsize)

        X_usm.copy_from_host(X_buf.reshape((-1)).view("u1"))
        arrayPclusters_usm.copy_from_host(arrayPclusters_buf.view("u1"))
        arrayC_usm.copy_from_host(arrayC_buf.reshape((-1)).view("u1"))
        arrayCsum_usm.copy_from_host(arrayCsum_buf.reshape((-1)).view("u1"))
        arrayCnumpoint_usm.copy_from_host(arrayCnumpoint_buf.view("u1"))
    
    return (np.ndarray((nopt,dims), buffer=X_usm, dtype='f8'),
            np.ndarray((nopt,), buffer=arrayPclusters_usm, dtype='i4'),
            np.ndarray((NUMBER_OF_CENTROIDS, dims), buffer=arrayC_usm, dtype='f8'),
            np.ndarray((NUMBER_OF_CENTROIDS, dims), buffer=arrayCsum_usm, dtype='f8'),
            np.ndarray((NUMBER_OF_CENTROIDS,), buffer=arrayCnumpoint_usm, dtype='i4'))

##############################################	

def run(name, alg, sizes=10, step=2, nopt=2**13):
    import argparse
    parser = argparse.ArgumentParser()
    parser.add_argument('--steps', required=False, default=sizes,  help="Number of steps")
    parser.add_argument('--step',  required=False, default=step,   help="Factor for each step")
    parser.add_argument('--size',  required=False, default=nopt,   help="Initial data size")
    parser.add_argument('--repeat',required=False, default=1,    help="Iterations inside measured region")
    parser.add_argument('--text',  required=False, default="",     help="Print with each result")
<<<<<<< HEAD
    parser.add_argument('--json',  required=False, default=__file__.replace('py','json'), help="output json data filename")
=======
    parser.add_argument('--usm',   required=False, action='store_true',  help="Use USM Shared or pure numpy")
>>>>>>> 8d9861a2
    
    args = parser.parse_args()
    sizes= int(args.steps)
    step = int(args.step)
    nopt = int(args.size)
    repeat=int(args.repeat)

    f=open("perf_output.csv",'w')
    f2 = open("runtimes.csv",'w',1)
     
    output = {}
    output['name']      = name
    output['sizes']     = sizes
    output['step']      = step
    output['repeat']    = repeat
    output['randseed']  = SEED
    output['metrics']   = []

    rnd.seed(SEED)

    for i in xrange(sizes):
        if args.usm is True:
            X,arrayPclusters,arrayC,arrayCsum,arrayCnumpoint = gen_data_usm(nopt)
        else:
            X,arrayPclusters,arrayC,arrayCsum,arrayCnumpoint = gen_data_np(nopt)
            
        iterations = xrange(repeat)
        sys.stdout.flush()

        alg(X, arrayPclusters,arrayC,arrayCsum,arrayCnumpoint, nopt, NUMBER_OF_CENTROIDS) #warmup
        t0 = now()
        for _ in iterations:
            alg(X, arrayPclusters,arrayC,arrayCsum,arrayCnumpoint, nopt, NUMBER_OF_CENTROIDS)

        mops,time = get_mops(t0, now(), nopt)
        f.write(str(nopt) + "," + str(mops*2*repeat) + "\n")
        f2.write(str(nopt) + "," + str(time) + "\n")
        print("ERF: {:15s} | Size: {:10d} | MOPS: {:15.2f} | TIME: {:10.6f}".format(name, nopt, mops*2*repeat,time),flush=True)
        output['metrics'].append((nopt,mops,time))
        nopt *= step
        repeat -= step
        if repeat < 1:
            repeat = 1
    json.dump(output,open(args.json,'w'),indent=2, sort_keys=True)
    f.close()
    f2.close()<|MERGE_RESOLUTION|>--- conflicted
+++ resolved
@@ -4,12 +4,8 @@
 
 import numpy as np
 import numpy.random as rnd
-<<<<<<< HEAD
 import sys,json,os
-=======
-import sys,os
 import dpctl, dpctl.memory as dpmem
->>>>>>> 8d9861a2
 
 try:
     import itimer as it
@@ -96,11 +92,8 @@
     parser.add_argument('--size',  required=False, default=nopt,   help="Initial data size")
     parser.add_argument('--repeat',required=False, default=1,    help="Iterations inside measured region")
     parser.add_argument('--text',  required=False, default="",     help="Print with each result")
-<<<<<<< HEAD
     parser.add_argument('--json',  required=False, default=__file__.replace('py','json'), help="output json data filename")
-=======
     parser.add_argument('--usm',   required=False, action='store_true',  help="Use USM Shared or pure numpy")
->>>>>>> 8d9861a2
     
     args = parser.parse_args()
     sizes= int(args.steps)
