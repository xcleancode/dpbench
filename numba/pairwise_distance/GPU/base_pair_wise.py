# Copyright (C) 2017-2018 Intel Corporation
#
# SPDX-License-Identifier: MIT


import numpy as np
<<<<<<< HEAD
import sys,json,os
import datetime
import numpy.random as rnd
=======
import sys, json, os
import dpctl, dpctl.tensor as dpt
from dpbench_python.pairwise_distance.pairwise_distance_python import (
    pairwise_distance_python,
)
from dpbench_datagen.pairwise_distance import gen_rand_data
>>>>>>> 18223a44

try:
    import itimer as it

    now = it.itime
    get_mops = it.itime_mops_now
except:
    from timeit import default_timer

    now = default_timer
    get_mops = lambda t0, t1, n: (n / (t1 - t0), t1 - t0)

######################################################
# GLOBAL DECLARATIONS THAT WILL BE USED IN ALL FILES #
######################################################

# make xrange available in python 3
try:
    xrange
except NameError:
    xrange = range

###############################################
def get_device_selector(is_gpu=True):
    if is_gpu is True:
        device_selector = "gpu"
    else:
        device_selector = "cpu"

    if (
        os.environ.get("SYCL_DEVICE_FILTER") is None
        or os.environ.get("SYCL_DEVICE_FILTER") == "opencl"
    ):
        return "opencl:" + device_selector

    if os.environ.get("SYCL_DEVICE_FILTER") == "level_zero":
        return "level_zero:" + device_selector

    return os.environ.get("SYCL_DEVICE_FILTER")


def gen_data(nopt, dims):
    X, Y = gen_rand_data(nopt, dims)
    return (X, Y, np.empty((nopt, nopt)))


def gen_data_usm(nopt, dims):
    X, Y, D = gen_data(nopt, dims)

    with dpctl.device_context(get_device_selector()) as gpu_queue:
        X_usm = dpt.usm_ndarray(
            X.shape,
            dtype=X.dtype,
            buffer="device",
            buffer_ctor_kwargs={"queue": gpu_queue},
        )
        Y_usm = dpt.usm_ndarray(
            Y.shape,
            dtype=Y.dtype,
            buffer="device",
            buffer_ctor_kwargs={"queue": gpu_queue},
        )
        D_usm = dpt.usm_ndarray(
            D.shape,
            dtype=D.dtype,
            buffer="device",
            buffer_ctor_kwargs={"queue": gpu_queue},
        )

    X_usm.usm_data.copy_from_host(X.reshape((-1)).view("u1"))
    Y_usm.usm_data.copy_from_host(Y.reshape((-1)).view("u1"))

    return (X_usm, Y_usm, D_usm)


##############################################


def run(name, alg, sizes=5, step=2, nopt=2 ** 10):
    import argparse

    parser = argparse.ArgumentParser()
    parser.add_argument(
        "--steps", required=False, default=sizes, help="Number of steps"
    )
    parser.add_argument(
        "--step", required=False, default=step, help="Factor for each step"
    )
    parser.add_argument(
        "--size", required=False, default=nopt, help="Initial data size"
    )
    parser.add_argument(
        "--repeat", required=False, default=1, help="Iterations inside measured region"
    )
    parser.add_argument(
        "--text", required=False, default="", help="Print with each result"
    )
    parser.add_argument("-d", type=int, default=3, help="Dimensions")
    parser.add_argument(
        "--json",
        required=False,
        default=__file__.replace("py", "json"),
        help="output json data filename",
    )
    parser.add_argument(
        "--usm",
        required=False,
        action="store_true",
        help="Use USM Shared or pure numpy",
    )
    parser.add_argument(
        "--test",
        required=False,
        action="store_true",
        help="Check for correctness by comparing output with naieve Python version",
    )

    args = parser.parse_args()
    sizes = int(args.steps)
    step = int(args.step)
    nopt = int(args.size)
    repeat = int(args.repeat)
    dims = int(args.d)

    output = {}
<<<<<<< HEAD
    output['name']      = name
    output['datetime']  = datetime.datetime.strftime(datetime.datetime.now(),'%Y-%m-%d %H:%M:%S')
    output['sizes']     = sizes
    output['step']      = step
    output['repeat']    = repeat
    output['randseed']  = SEED
    output['metrics']   = []
    
    rnd.seed(SEED)
    f=open("perf_output.csv",'w',1)
    f2 = open("runtimes.csv",'w',1)
    
=======
    output["name"] = name
    output["sizes"] = sizes
    output["step"] = step
    output["repeat"] = repeat
    output["metrics"] = []

    if args.test:
        X, Y, p_D = gen_data(nopt, dims)
        pairwise_distance_python(X, Y, p_D)

        if args.usm is True:  # test usm feature
            X, Y, D_usm = gen_data_usm(nopt, dims)
            # pass usm input data to kernel
            alg(X, Y, D_usm)
            n_D = np.empty((nopt, nopt))
            D_usm.usm_data.copy_to_host(n_D.reshape((-1)).view("u1"))
        else:
            X, Y, n_D = gen_data(nopt, dims)
            # pass numpy generated data to kernel
            alg(X, Y, n_D)

        if np.allclose(n_D, p_D):
            print("Test succeeded\n")
        else:
            print("Test failed\n")
        return

    f = open("perf_output.csv", "w", 1)
    f2 = open("runtimes.csv", "w", 1)

>>>>>>> 18223a44
    for i in xrange(sizes):
        if args.usm is True:
            X, Y, D = gen_data_usm(nopt, dims)
        else:
            X, Y, D = gen_data(nopt, dims)

        iterations = xrange(repeat)

        alg(X, Y, D)  # warmup
        t0 = now()
        for _ in iterations:
            alg(X, Y, D)

        mops, time = get_mops(t0, now(), nopt)
        f.write(str(nopt) + "," + str(mops * 2 * repeat) + "\n")
        f2.write(str(nopt) + "," + str(time) + "\n")
        print(
            "ERF: {:15s} | Size: {:10d} | MOPS: {:15.2f} | TIME: {:10.6f}".format(
                name, nopt, mops * repeat, time
            ),
            flush=True,
        )
        output["metrics"].append((nopt, mops, time))
        nopt *= step
        repeat -= step
        if repeat < 1:
            repeat = 1
    json.dump(output, open(args.json, "w"), indent=2, sort_keys=True)
    f.close()
    f2.close()<|MERGE_RESOLUTION|>--- conflicted
+++ resolved
@@ -4,18 +4,13 @@
 
 
 import numpy as np
-<<<<<<< HEAD
-import sys,json,os
-import datetime
 import numpy.random as rnd
-=======
-import sys, json, os
+import sys, json, os, datetime
 import dpctl, dpctl.tensor as dpt
 from dpbench_python.pairwise_distance.pairwise_distance_python import (
     pairwise_distance_python,
 )
 from dpbench_datagen.pairwise_distance import gen_rand_data
->>>>>>> 18223a44
 
 try:
     import itimer as it
@@ -141,7 +136,6 @@
     dims = int(args.d)
 
     output = {}
-<<<<<<< HEAD
     output['name']      = name
     output['datetime']  = datetime.datetime.strftime(datetime.datetime.now(),'%Y-%m-%d %H:%M:%S')
     output['sizes']     = sizes
@@ -151,15 +145,6 @@
     output['metrics']   = []
     
     rnd.seed(SEED)
-    f=open("perf_output.csv",'w',1)
-    f2 = open("runtimes.csv",'w',1)
-    
-=======
-    output["name"] = name
-    output["sizes"] = sizes
-    output["step"] = step
-    output["repeat"] = repeat
-    output["metrics"] = []
 
     if args.test:
         X, Y, p_D = gen_data(nopt, dims)
@@ -185,7 +170,6 @@
     f = open("perf_output.csv", "w", 1)
     f2 = open("runtimes.csv", "w", 1)
 
->>>>>>> 18223a44
     for i in xrange(sizes):
         if args.usm is True:
             X, Y, D = gen_data_usm(nopt, dims)
