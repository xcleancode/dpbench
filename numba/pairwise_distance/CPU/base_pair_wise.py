--- conflicted
+++ resolved
@@ -4,12 +4,7 @@
 
 
 import numpy as np
-<<<<<<< HEAD
-import sys,json
-import datetime
-=======
-import sys, json
->>>>>>> 18223a44
+import sys, json, datetime
 import numpy.random as rnd
 
 try:
@@ -78,7 +73,6 @@
     dims = int(args.d)
 
     output = {}
-<<<<<<< HEAD
     output['name']      = name
     output['datetime']  = datetime.datetime.strftime(datetime.datetime.now(),'%Y-%m-%d %H:%M:%S')
     output['sizes']     = sizes
@@ -86,16 +80,7 @@
     output['repeat']    = repeat
     output['randseed']  = SEED
     output['metrics']   = []
-    
-=======
-    output["name"] = name
-    output["sizes"] = sizes
-    output["step"] = step
-    output["repeat"] = repeat
-    output["randseed"] = SEED
-    output["metrics"] = []
 
->>>>>>> 18223a44
     rnd.seed(SEED)
     f = open("perf_output.csv", "w", 1)
     f2 = open("runtimes.csv", "w", 1)
